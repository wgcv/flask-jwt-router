{
    "_meta": {
        "hash": {
<<<<<<< HEAD
            "sha256": "5c082ba9c0d3b512641e41aa90d0c03e2d8de08572b25b4301c583560bf9a266"
=======
            "sha256": "d4dd7a479bfdcc3fcf64fa981ced545183849d61a09aad6812c3192370c437b0"
>>>>>>> 3e3b04f9
        },
        "pipfile-spec": 6,
        "requires": {
            "python_version": "3.7"
        },
        "sources": [
            {
                "name": "pypi",
                "url": "https://pypi.org/simple",
                "verify_ssl": true
            }
        ]
    },
    "default": {
        "astroid": {
            "hashes": [
<<<<<<< HEAD
                "sha256:017c25db2a153ce562900032d5bc68e9f191e44e9a0f762f373977de9df1fbb3",
                "sha256:25b64c7da4cd7479594d035c08c2d809eb4aab3a26e5a990ea98cc450c320f1f"
            ],
=======
                "sha256:71ea07f44df9568a75d0f354c49143a4575d90645e9fead6dfb52c26a85ed13a",
                "sha256:840947ebfa8b58f318d42301cf8c0a20fd794a33b61cc4638e28e9e61ba32f42"
            ],
            "version": "==2.3.3"
        },
        "certifi": {
            "hashes": [
                "sha256:017c25db2a153ce562900032d5bc68e9f191e44e9a0f762f373977de9df1fbb3",
                "sha256:25b64c7da4cd7479594d035c08c2d809eb4aab3a26e5a990ea98cc450c320f1f"
            ],
>>>>>>> 3e3b04f9
            "version": "==2019.11.28"
        },
        "click": {
            "hashes": [
                "sha256:2335065e6395b9e67ca716de5f7526736bfa6ceead690adf616d925bdc622b13",
                "sha256:5b94b49521f6456670fdb30cd82a4eca9412788a93fa6dd6df72c94d5a8ff2d7"
            ],
            "version": "==7.0"
        },
        "flask": {
            "hashes": [
                "sha256:13f9f196f330c7c2c5d7a5cf91af894110ca0215ac051b5844701f2bfd934d52",
                "sha256:45eb5a6fd193d6cf7e0cf5d8a5b31f83d5faae0293695626f539a823e93b13f6"
            ],
            "index": "pypi",
            "version": "==1.1.1"
        },
        "flask-jwt-router": {
            "editable": true,
            "path": "."
        },
<<<<<<< HEAD
=======
        "isort": {
            "hashes": [
                "sha256:54da7e92468955c4fceacd0c86bd0ec997b0e1ee80d97f67c35a78b719dccab1",
                "sha256:6e811fcb295968434526407adb8796944f1988c5b65e8139058f2014cbe100fd"
            ],
            "version": "==4.3.21"
        },
>>>>>>> 3e3b04f9
        "itsdangerous": {
            "hashes": [
                "sha256:321b033d07f2a4136d3ec762eac9f16a10ccd60f53c0c91af90217ace7ba1f19",
                "sha256:b12271b2047cb23eeb98c8b5622e2e5c5e9abd9784a153e9d8ef9cb4dd09d749"
            ],
            "version": "==1.1.0"
        },
        "jinja2": {
            "hashes": [
                "sha256:74320bb91f31270f9551d46522e33af46a80c3d619f4a4bf42b3164d30b5911f",
                "sha256:9fe95f19286cfefaa917656583d020be14e7859c6b0252588391e47db34527de"
            ],
            "version": "==2.10.3"
        },
        "lazy-object-proxy": {
            "hashes": [
                "sha256:0c4b206227a8097f05c4dbdd323c50edf81f15db3b8dc064d08c62d37e1a504d",
                "sha256:194d092e6f246b906e8f70884e620e459fc54db3259e60cf69a4d66c3fda3449",
                "sha256:1be7e4c9f96948003609aa6c974ae59830a6baecc5376c25c92d7d697e684c08",
                "sha256:4677f594e474c91da97f489fea5b7daa17b5517190899cf213697e48d3902f5a",
                "sha256:48dab84ebd4831077b150572aec802f303117c8cc5c871e182447281ebf3ac50",
                "sha256:5541cada25cd173702dbd99f8e22434105456314462326f06dba3e180f203dfd",
                "sha256:59f79fef100b09564bc2df42ea2d8d21a64fdcda64979c0fa3db7bdaabaf6239",
                "sha256:8d859b89baf8ef7f8bc6b00aa20316483d67f0b1cbf422f5b4dc56701c8f2ffb",
                "sha256:9254f4358b9b541e3441b007a0ea0764b9d056afdeafc1a5569eee1cc6c1b9ea",
                "sha256:9651375199045a358eb6741df3e02a651e0330be090b3bc79f6d0de31a80ec3e",
                "sha256:97bb5884f6f1cdce0099f86b907aa41c970c3c672ac8b9c8352789e103cf3156",
                "sha256:9b15f3f4c0f35727d3a0fba4b770b3c4ebbb1fa907dbcc046a1d2799f3edd142",
                "sha256:a2238e9d1bb71a56cd710611a1614d1194dc10a175c1e08d75e1a7bcc250d442",
                "sha256:a6ae12d08c0bf9909ce12385803a543bfe99b95fe01e752536a60af2b7797c62",
                "sha256:ca0a928a3ddbc5725be2dd1cf895ec0a254798915fb3a36af0964a0a4149e3db",
                "sha256:cb2c7c57005a6804ab66f106ceb8482da55f5314b7fcb06551db1edae4ad1531",
                "sha256:d74bb8693bf9cf75ac3b47a54d716bbb1a92648d5f781fc799347cfc95952383",
                "sha256:d945239a5639b3ff35b70a88c5f2f491913eb94871780ebfabb2568bd58afc5a",
                "sha256:eba7011090323c1dadf18b3b689845fd96a61ba0a1dfbd7f24b921398affc357",
                "sha256:efa1909120ce98bbb3777e8b6f92237f5d5c8ea6758efea36a473e1d38f7d3e4",
                "sha256:f3900e8a5de27447acbf900b4750b0ddfd7ec1ea7fbaf11dfa911141bc522af0"
            ],
            "version": "==1.4.3"
        },
        "markupsafe": {
            "hashes": [
                "sha256:00bc623926325b26bb9605ae9eae8a215691f33cae5df11ca5424f06f2d1f473",
                "sha256:09027a7803a62ca78792ad89403b1b7a73a01c8cb65909cd876f7fcebd79b161",
                "sha256:09c4b7f37d6c648cb13f9230d847adf22f8171b1ccc4d5682398e77f40309235",
                "sha256:1027c282dad077d0bae18be6794e6b6b8c91d58ed8a8d89a89d59693b9131db5",
                "sha256:24982cc2533820871eba85ba648cd53d8623687ff11cbb805be4ff7b4c971aff",
                "sha256:29872e92839765e546828bb7754a68c418d927cd064fd4708fab9fe9c8bb116b",
                "sha256:43a55c2930bbc139570ac2452adf3d70cdbb3cfe5912c71cdce1c2c6bbd9c5d1",
                "sha256:46c99d2de99945ec5cb54f23c8cd5689f6d7177305ebff350a58ce5f8de1669e",
                "sha256:500d4957e52ddc3351cabf489e79c91c17f6e0899158447047588650b5e69183",
                "sha256:535f6fc4d397c1563d08b88e485c3496cf5784e927af890fb3c3aac7f933ec66",
                "sha256:62fe6c95e3ec8a7fad637b7f3d372c15ec1caa01ab47926cfdf7a75b40e0eac1",
                "sha256:6dd73240d2af64df90aa7c4e7481e23825ea70af4b4922f8ede5b9e35f78a3b1",
                "sha256:717ba8fe3ae9cc0006d7c451f0bb265ee07739daf76355d06366154ee68d221e",
                "sha256:79855e1c5b8da654cf486b830bd42c06e8780cea587384cf6545b7d9ac013a0b",
                "sha256:7c1699dfe0cf8ff607dbdcc1e9b9af1755371f92a68f706051cc8c37d447c905",
                "sha256:88e5fcfb52ee7b911e8bb6d6aa2fd21fbecc674eadd44118a9cc3863f938e735",
                "sha256:8defac2f2ccd6805ebf65f5eeb132adcf2ab57aa11fdf4c0dd5169a004710e7d",
                "sha256:98c7086708b163d425c67c7a91bad6e466bb99d797aa64f965e9d25c12111a5e",
                "sha256:9add70b36c5666a2ed02b43b335fe19002ee5235efd4b8a89bfcf9005bebac0d",
                "sha256:9bf40443012702a1d2070043cb6291650a0841ece432556f784f004937f0f32c",
                "sha256:ade5e387d2ad0d7ebf59146cc00c8044acbd863725f887353a10df825fc8ae21",
                "sha256:b00c1de48212e4cc9603895652c5c410df699856a2853135b3967591e4beebc2",
                "sha256:b1282f8c00509d99fef04d8ba936b156d419be841854fe901d8ae224c59f0be5",
                "sha256:b2051432115498d3562c084a49bba65d97cf251f5a331c64a12ee7e04dacc51b",
                "sha256:ba59edeaa2fc6114428f1637ffff42da1e311e29382d81b339c1817d37ec93c6",
                "sha256:c8716a48d94b06bb3b2524c2b77e055fb313aeb4ea620c8dd03a105574ba704f",
                "sha256:cd5df75523866410809ca100dc9681e301e3c27567cf498077e8551b6d20e42f",
                "sha256:e249096428b3ae81b08327a63a485ad0878de3fb939049038579ac0ef61e17e7"
            ],
            "version": "==1.1.1"
        },
        "mccabe": {
            "hashes": [
                "sha256:ab8a6258860da4b6677da4bd2fe5dc2c659cff31b3ee4f7f5d64e79735b80d42",
                "sha256:dd8d182285a0fe56bace7f45b5e7d1a6ebcbf524e8f3bd87eb0f125271b8831f"
            ],
            "version": "==0.6.1"
        },
        "pipenv": {
            "hashes": [
                "sha256:56ad5f5cb48f1e58878e14525a6e3129d4306049cb76d2f6a3e95df0d5fc6330",
                "sha256:7df8e33a2387de6f537836f48ac6fcd94eda6ed9ba3d5e3fd52e35b5bc7ff49e",
                "sha256:a673e606e8452185e9817a987572b55360f4d28b50831ef3b42ac3cab3fee846"
            ],
            "index": "pypi",
            "version": "==2018.11.26"
        },
        "pyjwt": {
            "hashes": [
                "sha256:5c6eca3c2940464d106b99ba83b00c6add741c9becaec087fb7ccdefea71350e",
                "sha256:8d59a976fb773f3e6a39c85636357c4f0e242707394cadadd9814f5cbaa20e96"
            ],
            "index": "pypi",
            "version": "==1.7.1"
        },
        "pylint": {
            "hashes": [
                "sha256:3db5468ad013380e987410a8d6956226963aed94ecb5f9d3a28acca6d9ac36cd",
                "sha256:886e6afc935ea2590b462664b161ca9a5e40168ea99e5300935f6591ad467df4"
            ],
            "index": "pypi",
            "version": "==2.4.4"
        },
        "python-dateutil": {
            "hashes": [
                "sha256:7e6584c74aeed623791615e26efd690f29817a27c73085b78e4bad02493df2fb",
                "sha256:c89805f6f4d64db21ed966fda138f8a5ed7a4fdbc1a8ee329ce1b74e3c74da9e"
            ],
            "index": "pypi",
            "version": "==2.8.0"
        },
        "six": {
            "hashes": [
                "sha256:1f1b7d42e254082a9db6279deae68afb421ceba6158efa6131de7b3003ee93fd",
                "sha256:30f610279e8b2578cab6db20741130331735c781b56053c59c4076da27f06b66"
            ],
            "version": "==1.13.0"
        },
<<<<<<< HEAD
=======
        "typed-ast": {
            "hashes": [
                "sha256:1170afa46a3799e18b4c977777ce137bb53c7485379d9706af8a59f2ea1aa161",
                "sha256:18511a0b3e7922276346bcb47e2ef9f38fb90fd31cb9223eed42c85d1312344e",
                "sha256:262c247a82d005e43b5b7f69aff746370538e176131c32dda9cb0f324d27141e",
                "sha256:2b907eb046d049bcd9892e3076c7a6456c93a25bebfe554e931620c90e6a25b0",
                "sha256:354c16e5babd09f5cb0ee000d54cfa38401d8b8891eefa878ac772f827181a3c",
                "sha256:48e5b1e71f25cfdef98b013263a88d7145879fbb2d5185f2a0c79fa7ebbeae47",
                "sha256:4e0b70c6fc4d010f8107726af5fd37921b666f5b31d9331f0bd24ad9a088e631",
                "sha256:630968c5cdee51a11c05a30453f8cd65e0cc1d2ad0d9192819df9978984529f4",
                "sha256:66480f95b8167c9c5c5c87f32cf437d585937970f3fc24386f313a4c97b44e34",
                "sha256:71211d26ffd12d63a83e079ff258ac9d56a1376a25bc80b1cdcdf601b855b90b",
                "sha256:7954560051331d003b4e2b3eb822d9dd2e376fa4f6d98fee32f452f52dd6ebb2",
                "sha256:838997f4310012cf2e1ad3803bce2f3402e9ffb71ded61b5ee22617b3a7f6b6e",
                "sha256:95bd11af7eafc16e829af2d3df510cecfd4387f6453355188342c3e79a2ec87a",
                "sha256:bc6c7d3fa1325a0c6613512a093bc2a2a15aeec350451cbdf9e1d4bffe3e3233",
                "sha256:cc34a6f5b426748a507dd5d1de4c1978f2eb5626d51326e43280941206c209e1",
                "sha256:d755f03c1e4a51e9b24d899561fec4ccaf51f210d52abdf8c07ee2849b212a36",
                "sha256:d7c45933b1bdfaf9f36c579671fec15d25b06c8398f113dab64c18ed1adda01d",
                "sha256:d896919306dd0aa22d0132f62a1b78d11aaf4c9fc5b3410d3c666b818191630a",
                "sha256:fdc1c9bbf79510b76408840e009ed65958feba92a88833cdceecff93ae8fff66",
                "sha256:ffde2fbfad571af120fcbfbbc61c72469e72f550d676c3342492a9dfdefb8f12"
            ],
            "markers": "implementation_name == 'cpython' and python_version < '3.8'",
            "version": "==1.4.0"
        },
>>>>>>> 3e3b04f9
        "virtualenv": {
            "hashes": [
                "sha256:116655188441670978117d0ebb6451eb6a7526f9ae0796cc0dee6bd7356909b0",
                "sha256:b57776b44f91511866594e477dd10e76a6eb44439cdd7f06dcd30ba4c5bd854f"
            ],
            "version": "==16.7.8"
        },
        "virtualenv-clone": {
            "hashes": [
                "sha256:532f789a5c88adf339506e3ca03326f20ee82fd08ee5586b44dc859b5b4468c5",
                "sha256:c88ae171a11b087ea2513f260cdac9232461d8e9369bcd1dc143fc399d220557"
            ],
            "version": "==0.5.3"
        },
        "werkzeug": {
            "hashes": [
                "sha256:7280924747b5733b246fe23972186c6b348f9ae29724135a6dfc1e53cea433e7",
                "sha256:e5f4a1f98b52b18a93da705a7458e55afb26f32bff83ff5d19189f92462d65c4"
            ],
            "version": "==0.16.0"
        },
        "wrapt": {
            "hashes": [
                "sha256:565a021fd19419476b9362b05eeaa094178de64f8361e44468f9e9d7843901e1"
            ],
            "version": "==1.11.2"
        }
    },
    "develop": {
        "atomicwrites": {
            "hashes": [
                "sha256:03472c30eb2c5d1ba9227e4c2ca66ab8287fbfbbda3888aa93dc2e28fc6811b4",
                "sha256:75a9445bac02d8d058d5e1fe689654ba5a6556a1dfd8ce6ec55a0ed79866cfa6"
            ],
            "markers": "sys_platform == 'win32'",
            "version": "==1.3.0"
        },
        "attrs": {
            "hashes": [
                "sha256:08a96c641c3a74e44eb59afb61a24f2cb9f4d7188748e76ba4bb5edfa3cb7d1c",
                "sha256:f7b7ce16570fe9965acd6d30101a28f62fb4a7f9e926b3bbc9b61f8b04247e72"
            ],
            "version": "==19.3.0"
        },
        "bleach": {
            "hashes": [
                "sha256:213336e49e102af26d9cde77dd2d0397afabc5a6bf2fed985dc35b5d1e285a16",
                "sha256:3fdf7f77adcf649c9911387df51254b813185e32b2c6619f690b593a617e19fa"
            ],
            "version": "==3.1.0"
        },
        "certifi": {
            "hashes": [
                "sha256:017c25db2a153ce562900032d5bc68e9f191e44e9a0f762f373977de9df1fbb3",
                "sha256:25b64c7da4cd7479594d035c08c2d809eb4aab3a26e5a990ea98cc450c320f1f"
            ],
            "version": "==2019.11.28"
        },
        "chardet": {
            "hashes": [
                "sha256:84ab92ed1c4d4f16916e05906b6b75a6c0fb5db821cc65e70cbd64a3e2a5eaae",
                "sha256:fc323ffcaeaed0e0a02bf4d117757b98aed530d9ed4531e3e15460124c106691"
            ],
            "version": "==3.0.4"
        },
        "click": {
            "hashes": [
                "sha256:2335065e6395b9e67ca716de5f7526736bfa6ceead690adf616d925bdc622b13",
                "sha256:5b94b49521f6456670fdb30cd82a4eca9412788a93fa6dd6df72c94d5a8ff2d7"
            ],
            "version": "==7.0"
        },
<<<<<<< HEAD
        "colorama": {
            "hashes": [
                "sha256:05eed71e2e327246ad6b38c540c4a3117230b19679b875190486ddd2d721422d",
                "sha256:f8ac84de7840f5b9c4e3347b3c1eaa50f7e49c2b07596221daec5edaabbd7c48"
            ],
            "markers": "sys_platform == 'win32'",
            "version": "==0.4.1"
        },
=======
>>>>>>> 3e3b04f9
        "docutils": {
            "hashes": [
                "sha256:6c4f696463b79f1fb8ba0c594b63840ebd41f059e92b31957c46b74a4599b6d0",
                "sha256:9e4d7ecfc600058e07ba661411a2b7de2fd0fafa17d1a7f7361cd47b1175c827",
                "sha256:a2aeea129088da402665e92e0b25b04b073c04b2dce4ab65caaa38b7ce2e1a99"
            ],
            "version": "==0.15.2"
        },
        "flask": {
            "hashes": [
                "sha256:13f9f196f330c7c2c5d7a5cf91af894110ca0215ac051b5844701f2bfd934d52",
                "sha256:45eb5a6fd193d6cf7e0cf5d8a5b31f83d5faae0293695626f539a823e93b13f6"
            ],
            "index": "pypi",
            "version": "==1.1.1"
        },
        "flask-sqlalchemy": {
            "hashes": [
                "sha256:0078d8663330dc05a74bc72b3b6ddc441b9a744e2f56fe60af1a5bfc81334327",
                "sha256:6974785d913666587949f7c2946f7001e4fa2cb2d19f4e69ead02e4b8f50b33d"
            ],
            "index": "pypi",
            "version": "==2.4.1"
        },
        "idna": {
            "hashes": [
                "sha256:c357b3f628cf53ae2c4c05627ecc484553142ca23264e593d327bcde5e9c3407",
                "sha256:ea8b7f6188e6fa117537c3df7da9fc686d485087abf6ac197f9c46432f7e4a3c"
            ],
            "version": "==2.8"
        },
        "importlib-metadata": {
            "hashes": [
<<<<<<< HEAD
                "sha256:3a8b2dfd0a2c6a3636e7c016a7e54ae04b997d30e69d5eacdca7a6c2221a1402",
                "sha256:41e688146d000891f32b1669e8573c57e39e5060e7f5f647aa617cd9a9568278"
            ],
            "markers": "python_version < '3.8'",
            "version": "==1.2.0"
=======
                "sha256:b044f07694ef14a6683b097ba56bd081dbc7cdc7c7fe46011e499dfecc082f21",
                "sha256:e6ac600a142cf2db707b1998382cc7fc3b02befb7273876e01b8ad10b9652742"
            ],
            "markers": "python_version < '3.8'",
            "version": "==1.1.0"
>>>>>>> 3e3b04f9
        },
        "itsdangerous": {
            "hashes": [
                "sha256:321b033d07f2a4136d3ec762eac9f16a10ccd60f53c0c91af90217ace7ba1f19",
                "sha256:b12271b2047cb23eeb98c8b5622e2e5c5e9abd9784a153e9d8ef9cb4dd09d749"
            ],
            "version": "==1.1.0"
        },
        "jinja2": {
            "hashes": [
                "sha256:74320bb91f31270f9551d46522e33af46a80c3d619f4a4bf42b3164d30b5911f",
                "sha256:9fe95f19286cfefaa917656583d020be14e7859c6b0252588391e47db34527de"
            ],
            "version": "==2.10.3"
        },
        "keyring": {
            "hashes": [
                "sha256:9b80469783d3f6106bce1d389c6b8b20c8d4d739943b1b8cd0ddc2a45d065f9d",
                "sha256:ee3d35b7f1ac3cb69e9a1e4323534649d3ab2fea402738a77e4250c152970fed"
<<<<<<< HEAD
            ],
            "version": "==19.3.0"
        },
        "markupsafe": {
            "hashes": [
                "sha256:00bc623926325b26bb9605ae9eae8a215691f33cae5df11ca5424f06f2d1f473",
                "sha256:09027a7803a62ca78792ad89403b1b7a73a01c8cb65909cd876f7fcebd79b161",
                "sha256:09c4b7f37d6c648cb13f9230d847adf22f8171b1ccc4d5682398e77f40309235",
                "sha256:1027c282dad077d0bae18be6794e6b6b8c91d58ed8a8d89a89d59693b9131db5",
                "sha256:24982cc2533820871eba85ba648cd53d8623687ff11cbb805be4ff7b4c971aff",
                "sha256:29872e92839765e546828bb7754a68c418d927cd064fd4708fab9fe9c8bb116b",
                "sha256:43a55c2930bbc139570ac2452adf3d70cdbb3cfe5912c71cdce1c2c6bbd9c5d1",
                "sha256:46c99d2de99945ec5cb54f23c8cd5689f6d7177305ebff350a58ce5f8de1669e",
                "sha256:500d4957e52ddc3351cabf489e79c91c17f6e0899158447047588650b5e69183",
                "sha256:535f6fc4d397c1563d08b88e485c3496cf5784e927af890fb3c3aac7f933ec66",
                "sha256:62fe6c95e3ec8a7fad637b7f3d372c15ec1caa01ab47926cfdf7a75b40e0eac1",
                "sha256:6dd73240d2af64df90aa7c4e7481e23825ea70af4b4922f8ede5b9e35f78a3b1",
                "sha256:717ba8fe3ae9cc0006d7c451f0bb265ee07739daf76355d06366154ee68d221e",
                "sha256:79855e1c5b8da654cf486b830bd42c06e8780cea587384cf6545b7d9ac013a0b",
                "sha256:7c1699dfe0cf8ff607dbdcc1e9b9af1755371f92a68f706051cc8c37d447c905",
                "sha256:88e5fcfb52ee7b911e8bb6d6aa2fd21fbecc674eadd44118a9cc3863f938e735",
                "sha256:8defac2f2ccd6805ebf65f5eeb132adcf2ab57aa11fdf4c0dd5169a004710e7d",
                "sha256:98c7086708b163d425c67c7a91bad6e466bb99d797aa64f965e9d25c12111a5e",
                "sha256:9add70b36c5666a2ed02b43b335fe19002ee5235efd4b8a89bfcf9005bebac0d",
                "sha256:9bf40443012702a1d2070043cb6291650a0841ece432556f784f004937f0f32c",
                "sha256:ade5e387d2ad0d7ebf59146cc00c8044acbd863725f887353a10df825fc8ae21",
                "sha256:b00c1de48212e4cc9603895652c5c410df699856a2853135b3967591e4beebc2",
                "sha256:b1282f8c00509d99fef04d8ba936b156d419be841854fe901d8ae224c59f0be5",
                "sha256:b2051432115498d3562c084a49bba65d97cf251f5a331c64a12ee7e04dacc51b",
                "sha256:ba59edeaa2fc6114428f1637ffff42da1e311e29382d81b339c1817d37ec93c6",
                "sha256:c8716a48d94b06bb3b2524c2b77e055fb313aeb4ea620c8dd03a105574ba704f",
                "sha256:cd5df75523866410809ca100dc9681e301e3c27567cf498077e8551b6d20e42f",
                "sha256:e249096428b3ae81b08327a63a485ad0878de3fb939049038579ac0ef61e17e7"
            ],
=======
            ],
            "version": "==19.3.0"
        },
        "markupsafe": {
            "hashes": [
                "sha256:00bc623926325b26bb9605ae9eae8a215691f33cae5df11ca5424f06f2d1f473",
                "sha256:09027a7803a62ca78792ad89403b1b7a73a01c8cb65909cd876f7fcebd79b161",
                "sha256:09c4b7f37d6c648cb13f9230d847adf22f8171b1ccc4d5682398e77f40309235",
                "sha256:1027c282dad077d0bae18be6794e6b6b8c91d58ed8a8d89a89d59693b9131db5",
                "sha256:24982cc2533820871eba85ba648cd53d8623687ff11cbb805be4ff7b4c971aff",
                "sha256:29872e92839765e546828bb7754a68c418d927cd064fd4708fab9fe9c8bb116b",
                "sha256:43a55c2930bbc139570ac2452adf3d70cdbb3cfe5912c71cdce1c2c6bbd9c5d1",
                "sha256:46c99d2de99945ec5cb54f23c8cd5689f6d7177305ebff350a58ce5f8de1669e",
                "sha256:500d4957e52ddc3351cabf489e79c91c17f6e0899158447047588650b5e69183",
                "sha256:535f6fc4d397c1563d08b88e485c3496cf5784e927af890fb3c3aac7f933ec66",
                "sha256:62fe6c95e3ec8a7fad637b7f3d372c15ec1caa01ab47926cfdf7a75b40e0eac1",
                "sha256:6dd73240d2af64df90aa7c4e7481e23825ea70af4b4922f8ede5b9e35f78a3b1",
                "sha256:717ba8fe3ae9cc0006d7c451f0bb265ee07739daf76355d06366154ee68d221e",
                "sha256:79855e1c5b8da654cf486b830bd42c06e8780cea587384cf6545b7d9ac013a0b",
                "sha256:7c1699dfe0cf8ff607dbdcc1e9b9af1755371f92a68f706051cc8c37d447c905",
                "sha256:88e5fcfb52ee7b911e8bb6d6aa2fd21fbecc674eadd44118a9cc3863f938e735",
                "sha256:8defac2f2ccd6805ebf65f5eeb132adcf2ab57aa11fdf4c0dd5169a004710e7d",
                "sha256:98c7086708b163d425c67c7a91bad6e466bb99d797aa64f965e9d25c12111a5e",
                "sha256:9add70b36c5666a2ed02b43b335fe19002ee5235efd4b8a89bfcf9005bebac0d",
                "sha256:9bf40443012702a1d2070043cb6291650a0841ece432556f784f004937f0f32c",
                "sha256:ade5e387d2ad0d7ebf59146cc00c8044acbd863725f887353a10df825fc8ae21",
                "sha256:b00c1de48212e4cc9603895652c5c410df699856a2853135b3967591e4beebc2",
                "sha256:b1282f8c00509d99fef04d8ba936b156d419be841854fe901d8ae224c59f0be5",
                "sha256:b2051432115498d3562c084a49bba65d97cf251f5a331c64a12ee7e04dacc51b",
                "sha256:ba59edeaa2fc6114428f1637ffff42da1e311e29382d81b339c1817d37ec93c6",
                "sha256:c8716a48d94b06bb3b2524c2b77e055fb313aeb4ea620c8dd03a105574ba704f",
                "sha256:cd5df75523866410809ca100dc9681e301e3c27567cf498077e8551b6d20e42f",
                "sha256:e249096428b3ae81b08327a63a485ad0878de3fb939049038579ac0ef61e17e7"
            ],
>>>>>>> 3e3b04f9
            "version": "==1.1.1"
        },
        "more-itertools": {
            "hashes": [
                "sha256:53ff73f186307d9c8ef17a9600309154a6ae27f25579e80af4db8f047ba14bc2",
                "sha256:a0ea684c39bc4315ba7aae406596ef191fd84f873d2d2751f84d64e81a7a2d45"
            ],
            "version": "==8.0.0"
        },
        "packaging": {
            "hashes": [
                "sha256:28b924174df7a2fa32c1953825ff29c61e2f5e082343165438812f00d3a7fc47",
                "sha256:d9551545c6d761f3def1677baf08ab2a3ca17c56879e70fecba2fc4dde4ed108"
            ],
            "version": "==19.2"
        },
        "pkginfo": {
            "hashes": [
                "sha256:7424f2c8511c186cd5424bbf31045b77435b37a8d604990b79d4e70d741148bb",
                "sha256:a6d9e40ca61ad3ebd0b72fbadd4fba16e4c0e4df0428c041e01e06eb6ee71f32"
            ],
            "version": "==1.5.0.1"
        },
        "pluggy": {
            "hashes": [
                "sha256:15b2acde666561e1298d71b523007ed7364de07029219b604cf808bfa1c765b0",
                "sha256:966c145cd83c96502c3c3868f50408687b38434af77734af1e9ca461a4081d2d"
            ],
            "version": "==0.13.1"
        },
        "py": {
            "hashes": [
                "sha256:64f65755aee5b381cea27766a3a147c3f15b9b6b9ac88676de66ba2ae36793fa",
                "sha256:dc639b046a6e2cff5bbe40194ad65936d6ba360b52b3c3fe1d08a82dd50b5e53"
            ],
            "version": "==1.8.0"
        },
        "pygments": {
            "hashes": [
                "sha256:2a3fe295e54a20164a9df49c75fa58526d3be48e14aceba6d6b1e8ac0bfd6f1b",
                "sha256:98c8aa5a9f778fcd1026a17361ddaf7330d1b7c62ae97c3bb0ae73e0b9b6b0fe"
            ],
            "version": "==2.5.2"
        },
        "pyjwt": {
            "hashes": [
                "sha256:5c6eca3c2940464d106b99ba83b00c6add741c9becaec087fb7ccdefea71350e",
                "sha256:8d59a976fb773f3e6a39c85636357c4f0e242707394cadadd9814f5cbaa20e96"
            ],
            "index": "pypi",
            "version": "==1.7.1"
        },
        "pyparsing": {
            "hashes": [
                "sha256:20f995ecd72f2a1f4bf6b072b63b22e2eb457836601e76d6e5dfcd75436acc1f",
                "sha256:4ca62001be367f01bd3e92ecbb79070272a9d4964dce6a48a82ff0b8bc7e683a"
            ],
            "version": "==2.4.5"
        },
        "pytest": {
            "hashes": [
                "sha256:63344a2e3bce2e4d522fd62b4fdebb647c019f1f9e4ca075debbd13219db4418",
                "sha256:f67403f33b2b1d25a6756184077394167fe5e2f9d8bdaab30707d19ccec35427"
            ],
            "index": "pypi",
            "version": "==5.3.1"
<<<<<<< HEAD
        },
        "pywin32-ctypes": {
            "hashes": [
                "sha256:24ffc3b341d457d48e8922352130cf2644024a4ff09762a2261fd34c36ee5942",
                "sha256:9dc2d991b3479cc2df15930958b674a48a227d5361d413827a4cfd0b5876fc98"
            ],
            "markers": "sys_platform == 'win32'",
            "version": "==0.2.0"
=======
>>>>>>> 3e3b04f9
        },
        "readme-renderer": {
            "hashes": [
                "sha256:bb16f55b259f27f75f640acf5e00cf897845a8b3e4731b5c1a436e4b8529202f",
                "sha256:c8532b79afc0375a85f10433eca157d6b50f7d6990f337fa498c96cd4bfc203d"
            ],
            "version": "==24.0"
        },
        "requests": {
            "hashes": [
                "sha256:11e007a8a2aa0323f5a921e9e6a2d7e4e67d9877e85773fba9ba6419025cbeb4",
                "sha256:9cf5292fcd0f598c671cfc1e0d7d1a7f13bb8085e9a590f48c010551dc6c4b31"
            ],
            "version": "==2.22.0"
        },
        "requests-toolbelt": {
            "hashes": [
                "sha256:380606e1d10dc85c3bd47bf5a6095f815ec007be7a8b69c878507068df059e6f",
                "sha256:968089d4584ad4ad7c171454f0a5c6dac23971e9472521ea3b6d49d610aa6fc0"
            ],
            "version": "==0.9.1"
        },
        "six": {
            "hashes": [
                "sha256:1f1b7d42e254082a9db6279deae68afb421ceba6158efa6131de7b3003ee93fd",
                "sha256:30f610279e8b2578cab6db20741130331735c781b56053c59c4076da27f06b66"
            ],
            "version": "==1.13.0"
        },
        "sqlalchemy": {
            "hashes": [
                "sha256:afa5541e9dea8ad0014251bc9d56171ca3d8b130c9627c6cb3681cff30be3f8a"
            ],
            "version": "==1.3.11"
        },
        "tqdm": {
            "hashes": [
                "sha256:156a0565f09d1f0ef8242932a0e1302462c93827a87ba7b4423d90f01befe94c",
                "sha256:c0ffb55959ea5f3eaeece8d2db0651ba9ced9c72f40a6cce3419330256234289"
            ],
            "version": "==4.40.0"
        },
        "twine": {
            "hashes": [
                "sha256:c1af8ca391e43b0a06bbc155f7f67db0bf0d19d284bfc88d1675da497a946124",
                "sha256:d561a5e511f70275e5a485a6275ff61851c16ffcb3a95a602189161112d9f160"
            ],
            "index": "pypi",
            "version": "==3.1.1"
        },
        "urllib3": {
            "hashes": [
                "sha256:a8a318824cc77d1fd4b2bec2ded92646630d7fe8619497b142c84a9e6f5a7293",
                "sha256:f3c5fd51747d450d4dcf6f923c81f78f811aab8205fda64b0aba34a4e48b0745"
            ],
            "version": "==1.25.7"
        },
        "wcwidth": {
            "hashes": [
                "sha256:3df37372226d6e63e1b1e1eda15c594bca98a22d33a23832a90998faa96bc65e",
                "sha256:f4ebe71925af7b40a864553f761ed559b43544f8f71746c2d756c7fe788ade7c"
            ],
            "version": "==0.1.7"
        },
        "webencodings": {
            "hashes": [
                "sha256:a0af1213f3c2226497a97e2b3aa01a7e4bee4f403f95be16fc9acd2947514a78",
                "sha256:b36a1c245f2d304965eb4e0a82848379241dc04b865afcc4aab16748587e1923"
            ],
            "version": "==0.5.1"
        },
        "werkzeug": {
            "hashes": [
                "sha256:7280924747b5733b246fe23972186c6b348f9ae29724135a6dfc1e53cea433e7",
                "sha256:e5f4a1f98b52b18a93da705a7458e55afb26f32bff83ff5d19189f92462d65c4"
            ],
            "version": "==0.16.0"
        },
        "zipp": {
            "hashes": [
                "sha256:3718b1cbcd963c7d4c5511a8240812904164b7f381b647143a89d3b98f9bcd8e",
                "sha256:f06903e9f1f43b12d371004b4ac7b06ab39a44adc747266928ae6debfa7b3335"
            ],
            "version": "==0.6.0"
        }
    }
}<|MERGE_RESOLUTION|>--- conflicted
+++ resolved
@@ -1,11 +1,7 @@
 {
     "_meta": {
         "hash": {
-<<<<<<< HEAD
-            "sha256": "5c082ba9c0d3b512641e41aa90d0c03e2d8de08572b25b4301c583560bf9a266"
-=======
             "sha256": "d4dd7a479bfdcc3fcf64fa981ced545183849d61a09aad6812c3192370c437b0"
->>>>>>> 3e3b04f9
         },
         "pipfile-spec": 6,
         "requires": {
@@ -22,22 +18,16 @@
     "default": {
         "astroid": {
             "hashes": [
-<<<<<<< HEAD
+                "sha256:71ea07f44df9568a75d0f354c49143a4575d90645e9fead6dfb52c26a85ed13a",
+                "sha256:840947ebfa8b58f318d42301cf8c0a20fd794a33b61cc4638e28e9e61ba32f42"
+            ],
+            "version": "==2.3.3"
+        },
+        "certifi": {
+            "hashes": [
                 "sha256:017c25db2a153ce562900032d5bc68e9f191e44e9a0f762f373977de9df1fbb3",
                 "sha256:25b64c7da4cd7479594d035c08c2d809eb4aab3a26e5a990ea98cc450c320f1f"
             ],
-=======
-                "sha256:71ea07f44df9568a75d0f354c49143a4575d90645e9fead6dfb52c26a85ed13a",
-                "sha256:840947ebfa8b58f318d42301cf8c0a20fd794a33b61cc4638e28e9e61ba32f42"
-            ],
-            "version": "==2.3.3"
-        },
-        "certifi": {
-            "hashes": [
-                "sha256:017c25db2a153ce562900032d5bc68e9f191e44e9a0f762f373977de9df1fbb3",
-                "sha256:25b64c7da4cd7479594d035c08c2d809eb4aab3a26e5a990ea98cc450c320f1f"
-            ],
->>>>>>> 3e3b04f9
             "version": "==2019.11.28"
         },
         "click": {
@@ -59,8 +49,6 @@
             "editable": true,
             "path": "."
         },
-<<<<<<< HEAD
-=======
         "isort": {
             "hashes": [
                 "sha256:54da7e92468955c4fceacd0c86bd0ec997b0e1ee80d97f67c35a78b719dccab1",
@@ -68,7 +56,6 @@
             ],
             "version": "==4.3.21"
         },
->>>>>>> 3e3b04f9
         "itsdangerous": {
             "hashes": [
                 "sha256:321b033d07f2a4136d3ec762eac9f16a10ccd60f53c0c91af90217ace7ba1f19",
@@ -189,8 +176,6 @@
             ],
             "version": "==1.13.0"
         },
-<<<<<<< HEAD
-=======
         "typed-ast": {
             "hashes": [
                 "sha256:1170afa46a3799e18b4c977777ce137bb53c7485379d9706af8a59f2ea1aa161",
@@ -217,7 +202,6 @@
             "markers": "implementation_name == 'cpython' and python_version < '3.8'",
             "version": "==1.4.0"
         },
->>>>>>> 3e3b04f9
         "virtualenv": {
             "hashes": [
                 "sha256:116655188441670978117d0ebb6451eb6a7526f9ae0796cc0dee6bd7356909b0",
@@ -290,7 +274,6 @@
             ],
             "version": "==7.0"
         },
-<<<<<<< HEAD
         "colorama": {
             "hashes": [
                 "sha256:05eed71e2e327246ad6b38c540c4a3117230b19679b875190486ddd2d721422d",
@@ -299,8 +282,6 @@
             "markers": "sys_platform == 'win32'",
             "version": "==0.4.1"
         },
-=======
->>>>>>> 3e3b04f9
         "docutils": {
             "hashes": [
                 "sha256:6c4f696463b79f1fb8ba0c594b63840ebd41f059e92b31957c46b74a4599b6d0",
@@ -334,19 +315,11 @@
         },
         "importlib-metadata": {
             "hashes": [
-<<<<<<< HEAD
                 "sha256:3a8b2dfd0a2c6a3636e7c016a7e54ae04b997d30e69d5eacdca7a6c2221a1402",
                 "sha256:41e688146d000891f32b1669e8573c57e39e5060e7f5f647aa617cd9a9568278"
             ],
             "markers": "python_version < '3.8'",
             "version": "==1.2.0"
-=======
-                "sha256:b044f07694ef14a6683b097ba56bd081dbc7cdc7c7fe46011e499dfecc082f21",
-                "sha256:e6ac600a142cf2db707b1998382cc7fc3b02befb7273876e01b8ad10b9652742"
-            ],
-            "markers": "python_version < '3.8'",
-            "version": "==1.1.0"
->>>>>>> 3e3b04f9
         },
         "itsdangerous": {
             "hashes": [
@@ -366,7 +339,6 @@
             "hashes": [
                 "sha256:9b80469783d3f6106bce1d389c6b8b20c8d4d739943b1b8cd0ddc2a45d065f9d",
                 "sha256:ee3d35b7f1ac3cb69e9a1e4323534649d3ab2fea402738a77e4250c152970fed"
-<<<<<<< HEAD
             ],
             "version": "==19.3.0"
         },
@@ -401,42 +373,6 @@
                 "sha256:cd5df75523866410809ca100dc9681e301e3c27567cf498077e8551b6d20e42f",
                 "sha256:e249096428b3ae81b08327a63a485ad0878de3fb939049038579ac0ef61e17e7"
             ],
-=======
-            ],
-            "version": "==19.3.0"
-        },
-        "markupsafe": {
-            "hashes": [
-                "sha256:00bc623926325b26bb9605ae9eae8a215691f33cae5df11ca5424f06f2d1f473",
-                "sha256:09027a7803a62ca78792ad89403b1b7a73a01c8cb65909cd876f7fcebd79b161",
-                "sha256:09c4b7f37d6c648cb13f9230d847adf22f8171b1ccc4d5682398e77f40309235",
-                "sha256:1027c282dad077d0bae18be6794e6b6b8c91d58ed8a8d89a89d59693b9131db5",
-                "sha256:24982cc2533820871eba85ba648cd53d8623687ff11cbb805be4ff7b4c971aff",
-                "sha256:29872e92839765e546828bb7754a68c418d927cd064fd4708fab9fe9c8bb116b",
-                "sha256:43a55c2930bbc139570ac2452adf3d70cdbb3cfe5912c71cdce1c2c6bbd9c5d1",
-                "sha256:46c99d2de99945ec5cb54f23c8cd5689f6d7177305ebff350a58ce5f8de1669e",
-                "sha256:500d4957e52ddc3351cabf489e79c91c17f6e0899158447047588650b5e69183",
-                "sha256:535f6fc4d397c1563d08b88e485c3496cf5784e927af890fb3c3aac7f933ec66",
-                "sha256:62fe6c95e3ec8a7fad637b7f3d372c15ec1caa01ab47926cfdf7a75b40e0eac1",
-                "sha256:6dd73240d2af64df90aa7c4e7481e23825ea70af4b4922f8ede5b9e35f78a3b1",
-                "sha256:717ba8fe3ae9cc0006d7c451f0bb265ee07739daf76355d06366154ee68d221e",
-                "sha256:79855e1c5b8da654cf486b830bd42c06e8780cea587384cf6545b7d9ac013a0b",
-                "sha256:7c1699dfe0cf8ff607dbdcc1e9b9af1755371f92a68f706051cc8c37d447c905",
-                "sha256:88e5fcfb52ee7b911e8bb6d6aa2fd21fbecc674eadd44118a9cc3863f938e735",
-                "sha256:8defac2f2ccd6805ebf65f5eeb132adcf2ab57aa11fdf4c0dd5169a004710e7d",
-                "sha256:98c7086708b163d425c67c7a91bad6e466bb99d797aa64f965e9d25c12111a5e",
-                "sha256:9add70b36c5666a2ed02b43b335fe19002ee5235efd4b8a89bfcf9005bebac0d",
-                "sha256:9bf40443012702a1d2070043cb6291650a0841ece432556f784f004937f0f32c",
-                "sha256:ade5e387d2ad0d7ebf59146cc00c8044acbd863725f887353a10df825fc8ae21",
-                "sha256:b00c1de48212e4cc9603895652c5c410df699856a2853135b3967591e4beebc2",
-                "sha256:b1282f8c00509d99fef04d8ba936b156d419be841854fe901d8ae224c59f0be5",
-                "sha256:b2051432115498d3562c084a49bba65d97cf251f5a331c64a12ee7e04dacc51b",
-                "sha256:ba59edeaa2fc6114428f1637ffff42da1e311e29382d81b339c1817d37ec93c6",
-                "sha256:c8716a48d94b06bb3b2524c2b77e055fb313aeb4ea620c8dd03a105574ba704f",
-                "sha256:cd5df75523866410809ca100dc9681e301e3c27567cf498077e8551b6d20e42f",
-                "sha256:e249096428b3ae81b08327a63a485ad0878de3fb939049038579ac0ef61e17e7"
-            ],
->>>>>>> 3e3b04f9
             "version": "==1.1.1"
         },
         "more-itertools": {
@@ -503,7 +439,6 @@
             ],
             "index": "pypi",
             "version": "==5.3.1"
-<<<<<<< HEAD
         },
         "pywin32-ctypes": {
             "hashes": [
@@ -512,8 +447,6 @@
             ],
             "markers": "sys_platform == 'win32'",
             "version": "==0.2.0"
-=======
->>>>>>> 3e3b04f9
         },
         "readme-renderer": {
             "hashes": [
